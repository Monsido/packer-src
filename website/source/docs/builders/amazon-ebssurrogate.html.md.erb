---
description: |
    The amazon-ebssurrogate Packer builder is like the chroot builder, but does not
    require running inside an EC2 instance.
layout: docs
page_title: 'Amazon EBS Surrogate - Builders'
sidebar_current: 'docs-builders-amazon-ebssurrogate'
---

# EBS Surrogate Builder

Type: `amazon-ebssurrogate`

The `amazon-ebssurrogate` Packer builder is able to create Amazon AMIs by
running a source instance with an attached volume, provisioning the attached
volume in such a way that it can be used as the root volume for the AMI, and
then snapshotting and creating the AMI from that volume.

This builder can therefore be used to bootstrap scratch-build images - for
example FreeBSD or Ubuntu using ZFS as the root file system.

This is all done in your own AWS account. This builder will create temporary
key pairs, security group rules, etc., that provide it temporary access to the
instance while the image is being created.

## Configuration Reference

There are many configuration options available for the builder. In addition to
the items listed here, you will want to look at the general configuration
references for [AMI](#ami-configuration),
[BlockDevices](#block-devices-configuration),
[Access](#acces-configuration),
[Run](#run-configuration) and
[Communicator](#communicator-configuration)
configuration references, which are
necessary for this build to succeed and can be found further down the page.

### Required:

<%= partial "partials/builder/amazon/ebssurrogate/Config-required" %>

### Optional:

<<<<<<< HEAD
<%= partial "partials/builder/amazon/ebssurrogate/Config-not-required" %>
=======
-   `ami_name` (string) - The name of the resulting AMI that will appear when
    managing AMIs in the AWS console or via APIs. This must be unique. To help
    make this unique, use a function like `timestamp` (see [template
    engine](../templates/engine.html) for more info).

-   `instance_type` (string) - The EC2 instance type to use while building the
    AMI, such as `m1.small`.
>>>>>>> e730e9f3


### AMI Configuration

#### Required:

<%= partial "partials/builder/amazon/common/AMIConfig-required" %>

#### Optional:
<%= partial "partials/builder/amazon/common/AMIConfig-not-required" %>

### Acces Configuration

#### Required:

<%= partial "partials/builder/amazon/common/AccessConfig-required" %>

#### Optional:

<%= partial "partials/builder/amazon/common/AccessConfig-not-required" %>

### Run Configuration

#### Required:

<%= partial "partials/builder/amazon/common/RunConfig-required" %>

#### Optional:

<%= partial "partials/builder/amazon/common/RunConfig-not-required" %>


### Block Devices Configuration

Block devices can be nested in the
[ami_block_device_mappings](#ami_block_device_mappings) array.


<%= partial "partials/builder/amazon/common/BlockDevice" %>

#### Optional only for [launch_block_device_mappings](#launch_block_device_mappings) 

<%= partial "partials/builder/amazon/ebssurrogate/BlockDevice-not-required" %>

#### Optional:
<%= partial "partials/builder/amazon/common/BlockDevice-not-required" %>



### Communicator Configuration

#### Optional:

<%= partial "partials/helper/communicator/Config-not-required" %>
<%= partial "partials/helper/communicator/SSH-not-required" %>
<%= partial "partials/helper/communicator/SSHInterface-not-required" %>

## Basic Example

``` json
{
   "type" : "amazon-ebssurrogate",
   "secret_key" : "YOUR SECRET KEY HERE",
   "access_key" : "YOUR KEY HERE",
   "region" : "us-east-1",
   "ssh_username" : "ubuntu",
   "instance_type" : "t2.medium",
   "source_ami" : "ami-40d28157",
   "launch_block_device_mappings" : [
     {
       "volume_type" : "gp2",
       "device_name" : "/dev/xvdf",
       "delete_on_termination" : false,
       "volume_size" : 10
     }
   ],
   "ami_root_device": {
     "source_device_name": "/dev/xvdf",
     "device_name": "/dev/xvda",
     "delete_on_termination": true,
     "volume_size": 16,
     "volume_type": "gp2"
   }
}
```

-&gt; **Note:** Packer can also read the access key and secret access key from
environmental variables. See the configuration reference in the section above
for more information on what environmental variables Packer will look for.

Further information on locating AMI IDs and their relationship to instance
types and regions can be found in the AWS EC2 Documentation [for
Linux](http://docs.aws.amazon.com/AWSEC2/latest/UserGuide/finding-an-ami.html)
or [for
Windows](http://docs.aws.amazon.com/AWSEC2/latest/WindowsGuide/finding-an-ami.html).

## Accessing the Instance to Debug

If you need to access the instance to debug for some reason, run this builder
with the `-debug` flag. In debug mode, the Amazon builder will save the private
key in the current directory and will output the DNS or IP information as well.
You can use this information to access the instance as it is running.

## Build template data

In configuration directives marked as a template engine above, the following
variables are available:

-   `BuildRegion` - The region (for example `eu-central-1`) where Packer is
    building the AMI.
-   `SourceAMI` - The source AMI ID (for example `ami-a2412fcd`) used to build
    the AMI.
-   `SourceAMIName` - The source AMI Name (for example
    `ubuntu/images/ebs-ssd/ubuntu-xenial-16.04-amd64-server-20180306`) used to
    build the AMI.
-   `SourceAMITags` - The source AMI Tags, as a `map[string]string` object.

-&gt; **Note:** Packer uses pre-built AMIs as the source for building images.
These source AMIs may include volumes that are not flagged to be destroyed on
termination of the instance building the new image. In addition to those
volumes created by this builder, any volumes inn the source AMI which are not
marked for deletion on termination will remain in your account.


<%= partial "partials/builders/aws-ssh-differentiation-table" %><|MERGE_RESOLUTION|>--- conflicted
+++ resolved
@@ -41,17 +41,7 @@
 
 ### Optional:
 
-<<<<<<< HEAD
 <%= partial "partials/builder/amazon/ebssurrogate/Config-not-required" %>
-=======
--   `ami_name` (string) - The name of the resulting AMI that will appear when
-    managing AMIs in the AWS console or via APIs. This must be unique. To help
-    make this unique, use a function like `timestamp` (see [template
-    engine](../templates/engine.html) for more info).
-
--   `instance_type` (string) - The EC2 instance type to use while building the
-    AMI, such as `m1.small`.
->>>>>>> e730e9f3
 
 
 ### AMI Configuration
