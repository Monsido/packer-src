---
modeline: |
  vim: set ft=pandoc:
description: |
    The VirtualBox Packer builder is able to create VirtualBox virtual machines
    and export them in the OVF format, starting from an ISO image.
layout: docs
page_title: 'VirtualBox ISO - Builders'
sidebar_current: 'docs-builders-virtualbox-iso'
---

# VirtualBox Builder (from an ISO)

Type: `virtualbox-iso`

The VirtualBox Packer builder is able to create
[VirtualBox](https://www.virtualbox.org/) virtual machines and export them in
the OVF format, starting from an ISO image.

The builder builds a virtual machine by creating a new virtual machine from
scratch, booting it, installing an OS, provisioning software within the OS, then
shutting it down. The result of the VirtualBox builder is a directory containing
all the files necessary to run the virtual machine portably.

## Basic Example

Here is a basic example. This example is not functional. It will start the OS
installer but then fail because we don't provide the preseed file for Ubuntu to
self-install. Still, the example serves to show the basic configuration:

``` json
{
  "type": "virtualbox-iso",
  "guest_os_type": "Ubuntu_64",
  "iso_url": "http://releases.ubuntu.com/12.04/ubuntu-12.04.5-server-amd64.iso",
  "iso_checksum": "769474248a3897f4865817446f9a4a53",
  "iso_checksum_type": "md5",
  "ssh_username": "packer",
  "ssh_password": "packer",
  "shutdown_command": "echo 'packer' | sudo -S shutdown -P now"
}
```

It is important to add a `shutdown_command`. By default Packer halts the virtual
machine and the file system may not be sync'd. Thus, changes made in a
provisioner might not be saved.

## VirtualBox-ISO Builder Configuration Reference

There are many configuration options available for the builder. In addition to
the items listed here, you will want to look at the general configuration
references for [ISO](#iso-configuration),
[HTTP](#http-directory-configuration),
[Floppy](#floppy-configuration),
[Export](#export-configuration),
[Boot](#boot-configuration),
[Shutdown](#shutdown-configuration),
[Run](#run-configuration),
[Communicator](#communicator-configuration)
configuration references, which are
necessary for this build to succeed and can be found further down the page.


#### Optional:

<%= partial "partials/builder/virtualbox/iso/Config-not-required" %>
<%= partial "partials/builder/virtualbox/common/VBoxVersionConfig-not-required" %>
<%= partial "partials/builder/virtualbox/common/VBoxBundleConfig-not-required" %>
<%= partial "partials/builder/virtualbox/common/GuestAdditionsConfig-not-required" %>

### ISO Configuration

<%= partial "partials/common/ISOConfig" %>

#### Required:

<%= partial "partials/common/ISOConfig-required" %>

#### Optional:

<<<<<<< HEAD
<%= partial "partials/common/ISOConfig-not-required" %>

### Http directory configuration

<%= partial "partials/common/HTTPConfig" %>
#### Optional:

<%= partial "partials/common/HTTPConfig-not-required" %>

### Floppy configuration

<%= partial "partials/common/FloppyConfig" %>

#### Optional:

<%= partial "partials/common/FloppyConfig-not-required" %>

### Export configuration

#### Optional:

<%= partial "partials/builder/virtualbox/common/ExportConfig-not-required" %>

### Output configuration

#### Optional:

<%= partial "partials/builder/virtualbox/common/OutputConfig-not-required" %>

### Run configuration

#### Optional:

<%= partial "partials/builder/virtualbox/common/RunConfig-not-required" %>

### Shutdown configuration

#### Optional:

<%= partial "partials/builder/virtualbox/common/ShutdownConfig-not-required" %>

### Hardware configuration

#### Optional:

<%= partial "partials/builder/virtualbox/common/HWConfig-not-required" %>

### VBox Manage configuration

#### Optional:

<%= partial "partials/builder/virtualbox/common/VBoxManageConfig-not-required" %>

### Communicator configuration

#### Optional common fields:

<%= partial "partials/helper/communicator/Config-not-required" %>

#### Optional SSH fields:

<%= partial "partials/helper/communicator/SSH-not-required" %>
<%= partial "partials/builder/virtualbox/common/SSHConfig-not-required" %>

#### Optional WinRM fields:

<%= partial "partials/helper/communicator/WinRM-not-required" %>

### Boot Configuration

<%= partial "partials/common/bootcommand/BootConfig" %>
<%= partial "partials/common/bootcommand/VNCConfig" %>
=======
    ``` json
    {
      "type": "virtualbox-iso",
      "export_opts":
      [
        "--manifest",
        "--vsys", "0",
        "--description", "{{user `vm_description`}}",
        "--version", "{{user `vm_version`}}"
      ],
      "format": "ova",
    }
    ```

    A VirtualBox [VM
    description](https://www.virtualbox.org/manual/ch09.html#vboxmanage-export-ovf)
    may contain arbitrary strings; the GUI interprets HTML formatting. However,
    the JSON format does not allow arbitrary newlines within a value. Add a
    multi-line description by preparing the string in the shell before the
    packer call like this (shell `>` continuation character snipped for easier
    copy & paste):

    ``` {.shell}

    vm_description='some
    multiline
    description'

    vm_version='0.2.0'

    packer build \
        -var "vm_description=${vm_description}" \
        -var "vm_version=${vm_version}"         \
        "packer_conf.json"
    ```

-   `floppy_dirs` (array of strings) - A list of directories to place onto
    the floppy disk recursively. This is similar to the `floppy_files` option
    except that the directory structure is preserved. This is useful for when
    your floppy disk includes drivers or if you just want to organize it's
    contents as a hierarchy. Wildcard characters (\*, ?, and \[\]) are allowed.

-   `floppy_files` (array of strings) - A list of files to place onto a floppy
    disk that is attached when the VM is booted. This is most useful for
    unattended Windows installs, which look for an `Autounattend.xml` file on
    removable media. By default, no floppy will be attached. All files listed in
    this setting get placed into the root directory of the floppy and the floppy
    is attached as the first floppy device. Currently, no support exists for
    creating sub-directories on the floppy. Wildcard characters (\*, ?,
    and \[\]) are allowed. Directory names are also allowed, which will add all
    the files found in the directory to the floppy.

-   `format` (string) - Either `ovf` or `ova`, this specifies the output format
    of the exported virtual machine. This defaults to `ovf`.

-   `guest_additions_interface` (string) - The interface type to use to mount
    guest additions when `guest_additions_mode` is set to `attach`. Will
    default to the value set in `iso_interface`, if `iso_interface` is set.
    Will default to "ide", if `iso_interface` is not set. Options are "ide" and
    "sata".

-   `guest_additions_mode` (string) - The method by which guest additions are
    made available to the guest for installation. Valid options are `upload`,
    `attach`, or `disable`. If the mode is `attach` the guest additions ISO will
    be attached as a CD device to the virtual machine. If the mode is `upload`
    the guest additions ISO will be uploaded to the path specified by
    `guest_additions_path`. The default value is `upload`. If `disable` is used,
    guest additions won't be downloaded, either.

-   `guest_additions_path` (string) - The path on the guest virtual machine
    where the VirtualBox guest additions ISO will be uploaded. By default this
    is `VBoxGuestAdditions.iso` which should upload into the login directory of
    the user. This is a [configuration
    template](/docs/templates/engine.html) where the `Version`
    variable is replaced with the VirtualBox version.

-   `guest_additions_sha256` (string) - The SHA256 checksum of the guest
    additions ISO that will be uploaded to the guest VM. By default the
    checksums will be downloaded from the VirtualBox website, so this only needs
    to be set if you want to be explicit about the checksum.

-   `guest_additions_url` (string) - The URL to the guest additions ISO
    to upload. This can also be a file URL if the ISO is at a local path. By
    default, the VirtualBox builder will attempt to find the guest additions ISO
    on the local file system. If it is not available locally, the builder will
    download the proper guest additions ISO from the internet.

-   `guest_os_type` (string) - The guest OS type being installed. By default
    this is `other`, but you can get *dramatic* performance improvements by
    setting this to the proper value. To view all available values for this run
    `VBoxManage list ostypes`. Setting the correct value hints to VirtualBox how
    to optimize the virtual hardware to work best with that operating system.

-   `hard_drive_interface` (string) - The type of controller that the primary
    hard drive is attached to, defaults to `ide`. When set to `sata`, the drive
    is attached to an AHCI SATA controller. When set to `scsi`, the drive is
    attached to an LsiLogic SCSI controller.

-   `sata_port_count` (number) - The number of ports available on any SATA
    controller created, defaults to `1`. VirtualBox supports up to 30 ports on a
    maximum of 1 SATA controller. Increasing this value can be useful if you
    want to attach additional drives.

-   `hard_drive_nonrotational` (boolean) - Forces some guests (i.e. Windows 7+)
    to treat disks as SSDs and stops them from performing disk fragmentation.
    Also set `hard_drive_discard` to `true` to enable TRIM support.

-   `hard_drive_discard` (boolean) - When this value is set to `true`, a VDI
    image will be shrunk in response to the trim command from the guest OS.
    The size of the cleared area must be at least 1MB. Also set
    `hard_drive_nonrotational` to `true` to enable TRIM support.

-   `headless` (boolean) - Packer defaults to building VirtualBox virtual
    machines by launching a GUI that shows the console of the machine
    being built. When this value is set to `true`, the machine will start
    without a console.

-   `http_directory` (string) - Path to a directory to serve using an
    HTTP server. The files in this directory will be available over HTTP that
    will be requestable from the virtual machine. This is useful for hosting
    kickstart files and so on. By default this is an empty string, which means
    no HTTP server will be started. The address and port of the HTTP server will
    be available as variables in `boot_command`. This is covered in more detail
    below.

-   `http_port_min` and `http_port_max` (number) - These are the minimum and
    maximum port to use for the HTTP server started to serve the
    `http_directory`. Because Packer often runs in parallel, Packer will choose
    a randomly available port in this range to run the HTTP server. If you want
    to force the HTTP server to be on one port, make this minimum and maximum
    port the same. By default the values are `8000` and `9000`, respectively.

-   `iso_interface` (string) - The type of controller that the ISO is attached
    to, defaults to `ide`. When set to `sata`, the drive is attached to an AHCI
    SATA controller.

-   `iso_target_extension` (string) - The extension of the iso file after
    download. This defaults to `iso`.

-   `iso_target_path` (string) - The path where the iso should be saved
    after download. By default will go in the packer cache, with a hash of the
    original filename as its name.

-   `iso_urls` (array of strings) - Multiple URLs for the ISO to download.
    Packer will try these in order. If anything goes wrong attempting to
    download or while downloading a single URL, it will move on to the next. All
    URLs must point to the same file (same checksum). By default this is empty
    and `iso_url` is used. Only one of `iso_url` or `iso_urls` can be specified.

-   `keep_registered` (boolean) - Set this to `true` if you would like to keep
    the VM registered with virtualbox. Defaults to `false`.

-   `memory` (number) - The amount of memory to use for building the VM
    in megabytes. Defaults to `512` megabytes.

-   `output_directory` (string) - This is the path to the directory where the
    resulting virtual machine will be created. This may be relative or absolute.
    If relative, the path is relative to the working directory when `packer`
    is executed. This directory must not exist or be empty prior to running
    the builder. By default this is `output-BUILDNAME` where "BUILDNAME" is the
    name of the build.

-   `post_shutdown_delay` (string) - The amount of time to wait after shutting
    down the virtual machine. If you get the error
    `Error removing floppy controller`, you might need to set this to `5m`
    or so. By default, the delay is `0s` or disabled.

-   `shutdown_command` (string) - The command to use to gracefully shut down the
    machine once all the provisioning is done. By default this is an empty
    string, which tells Packer to just forcefully shut down the machine unless a
    shutdown command takes place inside script so this may safely be omitted. If
    one or more scripts require a reboot it is suggested to leave this blank
    since reboots may fail and specify the final shutdown command in your
    last script.

-   `shutdown_timeout` (string) - The amount of time to wait after executing the
    `shutdown_command` for the virtual machine to actually shut down. If it
    doesn't shut down in this time, it is an error. By default, the timeout is
    `5m` or five minutes.

-   `skip_export` (boolean) - Defaults to `false`. When enabled, Packer will
    not export the VM. Useful if the build output is not the resultant image,
    but created inside the VM.

-  `sound` (string) - Defaults to `none`. The type of audio device to use for
    sound when building the VM. Some of the options that are available are
    `dsound`, `oss`, `alsa`, `pulse`, `coreaudio`, `null`.

-   `ssh_host_port_min` and `ssh_host_port_max` (number) - The minimum and
    maximum port to use for the SSH port on the host machine which is forwarded
    to the SSH port on the guest machine. Because Packer often runs in parallel,
    Packer will choose a randomly available port in this range to use as the
    host port. By default this is `2222` to `4444`.

-   `ssh_skip_nat_mapping` (boolean) - Defaults to `false`. When enabled, Packer
    does not setup forwarded port mapping for SSH requests and uses `ssh_port`
    on the host to communicate to the virtual machine.

-   `usb` (boolean) - Specifies whether or not to enable the USB bus when
    building the VM. Defaults to `false`.

-   `vboxmanage` (array of array of strings) - Custom `VBoxManage` commands to
    execute in order to further customize the virtual machine being created. The
    value of this is an array of commands to execute. The commands are executed
    in the order defined in the template. For each command, the command is
    defined itself as an array of strings, where each string represents a single
    argument on the command-line to `VBoxManage` (but excluding
    `VBoxManage` itself). Each arg is treated as a [configuration
    template](/docs/templates/engine.html), where the `Name`
    variable is replaced with the VM name. More details on how to use
    `VBoxManage` are below.

-   `vboxmanage_post` (array of array of strings) - Identical to `vboxmanage`,
    except that it is run after the virtual machine is shutdown, and before the
    virtual machine is exported.

-   `bundle_iso` (boolean) - Defaults to `false`. When enabled, Packer includes
    any attached ISO disc devices into the final virtual machine. Useful for
    some live distributions that require installation media to continue to be
    attached after installation.

-   `virtualbox_version_file` (string) - The path within the virtual machine to
    upload a file that contains the VirtualBox version that was used to create
    the machine. This information can be useful for provisioning. By default
    this is `.vbox_version`, which will generally be uploaded into the home
    directory. Set to an empty string to skip uploading this file, which can be
    useful when using the `none` communicator.

-   `vm_name` (string) - This is the name of the OVF file for the new virtual
    machine, without the file extension. By default this is `packer-BUILDNAME`,
    where "BUILDNAME" is the name of the build.

-   `vrdp_bind_address` (string / IP address) - The IP address that should be
    binded to for VRDP. By default packer will use `127.0.0.1` for this. If you
    wish to bind to all interfaces use `0.0.0.0`.

-   `vrdp_port_min` and `vrdp_port_max` (number) - The minimum and maximum port
    to use for VRDP access to the virtual machine. Packer uses a randomly chosen
    port in this range that appears available. By default this is `5900` to
    `6000`. The minimum and maximum ports are inclusive.

## Boot Command

The `boot_command` configuration is very important: it specifies the keys to
type when the virtual machine is first booted in order to start the OS
installer. This command is typed after `boot_wait`, which gives the virtual
machine some time to actually load the ISO.

As documented above, the `boot_command` is an array of strings. The strings are
all typed in sequence. It is an array only to improve readability within the
template.
>>>>>>> 17d9a858

The boot command is sent to the VM through the `VBoxManage` utility in as few
invocations as possible. We send each character in groups of 25, with a default
delay of 100ms between groups. The delay alleviates issues with latency and CPU
contention. If you notice missing keys, you can tune this delay by specifying
"boot_keygroup_interval" in your Packer template, for example:

```
{
  "builders": [
    {
      "type": "virtualbox",
      "boot_keygroup_interval": "500ms"
      ...
    }
  ]
}
```

#### Optional:

<%= partial "partials/common/bootcommand/VNCConfig-not-required" %>
<%= partial "partials/common/bootcommand/BootConfig-not-required" %>

<%= partial "partials/builders/boot-command" %>

<%= partial "partials/builders/virtualbox-ssh-key-pair" %>

Example boot command. This is actually a working boot command used to start an
Ubuntu 12.04 installer:

``` text
[
  "<esc><esc><enter><wait>",
  "/install/vmlinuz noapic ",
  "preseed/url=http://{{ .HTTPIP }}:{{ .HTTPPort }}/preseed.cfg ",
  "debian-installer=en_US auto locale=en_US kbd-chooser/method=us ",
  "hostname={{ .Name }} ",
  "fb=false debconf/frontend=noninteractive ",
  "keyboard-configuration/modelcode=SKIP keyboard-configuration/layout=USA ",
  "keyboard-configuration/variant=USA console-setup/ask_detect=false ",
  "initrd=/install/initrd.gz -- <enter>"
]
```

Please note that for the Virtuabox builder, the IP address of the HTTP server
Packer launches for you to access files like the preseed file in the example
above (`{{ .HTTPIP }}`) is hardcoded to 10.0.2.2. If you change the network
of your VM you must guarantee that you can still access this HTTP server.

For more examples of various boot commands, see the sample projects from our
[community templates page](/community-tools.html#templates).

## Guest Additions

Packer will automatically download the proper guest additions for the version of
VirtualBox that is running and upload those guest additions into the virtual
machine so that provisioners can easily install them.

Packer downloads the guest additions from the official VirtualBox website, and
verifies the file with the official checksums released by VirtualBox.

After the virtual machine is up and the operating system is installed, Packer
uploads the guest additions into the virtual machine. The path where they are
uploaded is controllable by `guest_additions_path`, and defaults to
"VBoxGuestAdditions.iso". Without an absolute path, it is uploaded to the home
directory of the SSH user.

## VBoxManage Commands

In order to perform extra customization of the virtual machine, a template can
define extra calls to `VBoxManage` to perform.
[VBoxManage](https://www.virtualbox.org/manual/ch09.html) is the command-line
interface to VirtualBox where you can completely control VirtualBox. It can be
used to do things such as set RAM, CPUs, etc.

Extra VBoxManage commands are defined in the template in the `vboxmanage`
section. An example is shown below that sets the VRAM within the virtual machine:

``` json
{
  "vboxmanage": [
    ["modifyvm", "{{.Name}}", "--vram", "64"]
  ]
}
```

The value of `vboxmanage` is an array of commands to execute. These commands are
executed in the order defined. So in the above example, the memory will be set
followed by the CPUs.

Each command itself is an array of strings, where each string is an argument to
`VBoxManage`. Each argument is treated as a [configuration
template](/docs/templates/engine.html). The only available
variable is `Name` which is replaced with the unique name of the VM, which is
required for many VBoxManage calls.<|MERGE_RESOLUTION|>--- conflicted
+++ resolved
@@ -78,7 +78,6 @@
 
 #### Optional:
 
-<<<<<<< HEAD
 <%= partial "partials/common/ISOConfig-not-required" %>
 
 ### Http directory configuration
@@ -151,259 +150,6 @@
 
 <%= partial "partials/common/bootcommand/BootConfig" %>
 <%= partial "partials/common/bootcommand/VNCConfig" %>
-=======
-    ``` json
-    {
-      "type": "virtualbox-iso",
-      "export_opts":
-      [
-        "--manifest",
-        "--vsys", "0",
-        "--description", "{{user `vm_description`}}",
-        "--version", "{{user `vm_version`}}"
-      ],
-      "format": "ova",
-    }
-    ```
-
-    A VirtualBox [VM
-    description](https://www.virtualbox.org/manual/ch09.html#vboxmanage-export-ovf)
-    may contain arbitrary strings; the GUI interprets HTML formatting. However,
-    the JSON format does not allow arbitrary newlines within a value. Add a
-    multi-line description by preparing the string in the shell before the
-    packer call like this (shell `>` continuation character snipped for easier
-    copy & paste):
-
-    ``` {.shell}
-
-    vm_description='some
-    multiline
-    description'
-
-    vm_version='0.2.0'
-
-    packer build \
-        -var "vm_description=${vm_description}" \
-        -var "vm_version=${vm_version}"         \
-        "packer_conf.json"
-    ```
-
--   `floppy_dirs` (array of strings) - A list of directories to place onto
-    the floppy disk recursively. This is similar to the `floppy_files` option
-    except that the directory structure is preserved. This is useful for when
-    your floppy disk includes drivers or if you just want to organize it's
-    contents as a hierarchy. Wildcard characters (\*, ?, and \[\]) are allowed.
-
--   `floppy_files` (array of strings) - A list of files to place onto a floppy
-    disk that is attached when the VM is booted. This is most useful for
-    unattended Windows installs, which look for an `Autounattend.xml` file on
-    removable media. By default, no floppy will be attached. All files listed in
-    this setting get placed into the root directory of the floppy and the floppy
-    is attached as the first floppy device. Currently, no support exists for
-    creating sub-directories on the floppy. Wildcard characters (\*, ?,
-    and \[\]) are allowed. Directory names are also allowed, which will add all
-    the files found in the directory to the floppy.
-
--   `format` (string) - Either `ovf` or `ova`, this specifies the output format
-    of the exported virtual machine. This defaults to `ovf`.
-
--   `guest_additions_interface` (string) - The interface type to use to mount
-    guest additions when `guest_additions_mode` is set to `attach`. Will
-    default to the value set in `iso_interface`, if `iso_interface` is set.
-    Will default to "ide", if `iso_interface` is not set. Options are "ide" and
-    "sata".
-
--   `guest_additions_mode` (string) - The method by which guest additions are
-    made available to the guest for installation. Valid options are `upload`,
-    `attach`, or `disable`. If the mode is `attach` the guest additions ISO will
-    be attached as a CD device to the virtual machine. If the mode is `upload`
-    the guest additions ISO will be uploaded to the path specified by
-    `guest_additions_path`. The default value is `upload`. If `disable` is used,
-    guest additions won't be downloaded, either.
-
--   `guest_additions_path` (string) - The path on the guest virtual machine
-    where the VirtualBox guest additions ISO will be uploaded. By default this
-    is `VBoxGuestAdditions.iso` which should upload into the login directory of
-    the user. This is a [configuration
-    template](/docs/templates/engine.html) where the `Version`
-    variable is replaced with the VirtualBox version.
-
--   `guest_additions_sha256` (string) - The SHA256 checksum of the guest
-    additions ISO that will be uploaded to the guest VM. By default the
-    checksums will be downloaded from the VirtualBox website, so this only needs
-    to be set if you want to be explicit about the checksum.
-
--   `guest_additions_url` (string) - The URL to the guest additions ISO
-    to upload. This can also be a file URL if the ISO is at a local path. By
-    default, the VirtualBox builder will attempt to find the guest additions ISO
-    on the local file system. If it is not available locally, the builder will
-    download the proper guest additions ISO from the internet.
-
--   `guest_os_type` (string) - The guest OS type being installed. By default
-    this is `other`, but you can get *dramatic* performance improvements by
-    setting this to the proper value. To view all available values for this run
-    `VBoxManage list ostypes`. Setting the correct value hints to VirtualBox how
-    to optimize the virtual hardware to work best with that operating system.
-
--   `hard_drive_interface` (string) - The type of controller that the primary
-    hard drive is attached to, defaults to `ide`. When set to `sata`, the drive
-    is attached to an AHCI SATA controller. When set to `scsi`, the drive is
-    attached to an LsiLogic SCSI controller.
-
--   `sata_port_count` (number) - The number of ports available on any SATA
-    controller created, defaults to `1`. VirtualBox supports up to 30 ports on a
-    maximum of 1 SATA controller. Increasing this value can be useful if you
-    want to attach additional drives.
-
--   `hard_drive_nonrotational` (boolean) - Forces some guests (i.e. Windows 7+)
-    to treat disks as SSDs and stops them from performing disk fragmentation.
-    Also set `hard_drive_discard` to `true` to enable TRIM support.
-
--   `hard_drive_discard` (boolean) - When this value is set to `true`, a VDI
-    image will be shrunk in response to the trim command from the guest OS.
-    The size of the cleared area must be at least 1MB. Also set
-    `hard_drive_nonrotational` to `true` to enable TRIM support.
-
--   `headless` (boolean) - Packer defaults to building VirtualBox virtual
-    machines by launching a GUI that shows the console of the machine
-    being built. When this value is set to `true`, the machine will start
-    without a console.
-
--   `http_directory` (string) - Path to a directory to serve using an
-    HTTP server. The files in this directory will be available over HTTP that
-    will be requestable from the virtual machine. This is useful for hosting
-    kickstart files and so on. By default this is an empty string, which means
-    no HTTP server will be started. The address and port of the HTTP server will
-    be available as variables in `boot_command`. This is covered in more detail
-    below.
-
--   `http_port_min` and `http_port_max` (number) - These are the minimum and
-    maximum port to use for the HTTP server started to serve the
-    `http_directory`. Because Packer often runs in parallel, Packer will choose
-    a randomly available port in this range to run the HTTP server. If you want
-    to force the HTTP server to be on one port, make this minimum and maximum
-    port the same. By default the values are `8000` and `9000`, respectively.
-
--   `iso_interface` (string) - The type of controller that the ISO is attached
-    to, defaults to `ide`. When set to `sata`, the drive is attached to an AHCI
-    SATA controller.
-
--   `iso_target_extension` (string) - The extension of the iso file after
-    download. This defaults to `iso`.
-
--   `iso_target_path` (string) - The path where the iso should be saved
-    after download. By default will go in the packer cache, with a hash of the
-    original filename as its name.
-
--   `iso_urls` (array of strings) - Multiple URLs for the ISO to download.
-    Packer will try these in order. If anything goes wrong attempting to
-    download or while downloading a single URL, it will move on to the next. All
-    URLs must point to the same file (same checksum). By default this is empty
-    and `iso_url` is used. Only one of `iso_url` or `iso_urls` can be specified.
-
--   `keep_registered` (boolean) - Set this to `true` if you would like to keep
-    the VM registered with virtualbox. Defaults to `false`.
-
--   `memory` (number) - The amount of memory to use for building the VM
-    in megabytes. Defaults to `512` megabytes.
-
--   `output_directory` (string) - This is the path to the directory where the
-    resulting virtual machine will be created. This may be relative or absolute.
-    If relative, the path is relative to the working directory when `packer`
-    is executed. This directory must not exist or be empty prior to running
-    the builder. By default this is `output-BUILDNAME` where "BUILDNAME" is the
-    name of the build.
-
--   `post_shutdown_delay` (string) - The amount of time to wait after shutting
-    down the virtual machine. If you get the error
-    `Error removing floppy controller`, you might need to set this to `5m`
-    or so. By default, the delay is `0s` or disabled.
-
--   `shutdown_command` (string) - The command to use to gracefully shut down the
-    machine once all the provisioning is done. By default this is an empty
-    string, which tells Packer to just forcefully shut down the machine unless a
-    shutdown command takes place inside script so this may safely be omitted. If
-    one or more scripts require a reboot it is suggested to leave this blank
-    since reboots may fail and specify the final shutdown command in your
-    last script.
-
--   `shutdown_timeout` (string) - The amount of time to wait after executing the
-    `shutdown_command` for the virtual machine to actually shut down. If it
-    doesn't shut down in this time, it is an error. By default, the timeout is
-    `5m` or five minutes.
-
--   `skip_export` (boolean) - Defaults to `false`. When enabled, Packer will
-    not export the VM. Useful if the build output is not the resultant image,
-    but created inside the VM.
-
--  `sound` (string) - Defaults to `none`. The type of audio device to use for
-    sound when building the VM. Some of the options that are available are
-    `dsound`, `oss`, `alsa`, `pulse`, `coreaudio`, `null`.
-
--   `ssh_host_port_min` and `ssh_host_port_max` (number) - The minimum and
-    maximum port to use for the SSH port on the host machine which is forwarded
-    to the SSH port on the guest machine. Because Packer often runs in parallel,
-    Packer will choose a randomly available port in this range to use as the
-    host port. By default this is `2222` to `4444`.
-
--   `ssh_skip_nat_mapping` (boolean) - Defaults to `false`. When enabled, Packer
-    does not setup forwarded port mapping for SSH requests and uses `ssh_port`
-    on the host to communicate to the virtual machine.
-
--   `usb` (boolean) - Specifies whether or not to enable the USB bus when
-    building the VM. Defaults to `false`.
-
--   `vboxmanage` (array of array of strings) - Custom `VBoxManage` commands to
-    execute in order to further customize the virtual machine being created. The
-    value of this is an array of commands to execute. The commands are executed
-    in the order defined in the template. For each command, the command is
-    defined itself as an array of strings, where each string represents a single
-    argument on the command-line to `VBoxManage` (but excluding
-    `VBoxManage` itself). Each arg is treated as a [configuration
-    template](/docs/templates/engine.html), where the `Name`
-    variable is replaced with the VM name. More details on how to use
-    `VBoxManage` are below.
-
--   `vboxmanage_post` (array of array of strings) - Identical to `vboxmanage`,
-    except that it is run after the virtual machine is shutdown, and before the
-    virtual machine is exported.
-
--   `bundle_iso` (boolean) - Defaults to `false`. When enabled, Packer includes
-    any attached ISO disc devices into the final virtual machine. Useful for
-    some live distributions that require installation media to continue to be
-    attached after installation.
-
--   `virtualbox_version_file` (string) - The path within the virtual machine to
-    upload a file that contains the VirtualBox version that was used to create
-    the machine. This information can be useful for provisioning. By default
-    this is `.vbox_version`, which will generally be uploaded into the home
-    directory. Set to an empty string to skip uploading this file, which can be
-    useful when using the `none` communicator.
-
--   `vm_name` (string) - This is the name of the OVF file for the new virtual
-    machine, without the file extension. By default this is `packer-BUILDNAME`,
-    where "BUILDNAME" is the name of the build.
-
--   `vrdp_bind_address` (string / IP address) - The IP address that should be
-    binded to for VRDP. By default packer will use `127.0.0.1` for this. If you
-    wish to bind to all interfaces use `0.0.0.0`.
-
--   `vrdp_port_min` and `vrdp_port_max` (number) - The minimum and maximum port
-    to use for VRDP access to the virtual machine. Packer uses a randomly chosen
-    port in this range that appears available. By default this is `5900` to
-    `6000`. The minimum and maximum ports are inclusive.
-
-## Boot Command
-
-The `boot_command` configuration is very important: it specifies the keys to
-type when the virtual machine is first booted in order to start the OS
-installer. This command is typed after `boot_wait`, which gives the virtual
-machine some time to actually load the ISO.
-
-As documented above, the `boot_command` is an array of strings. The strings are
-all typed in sequence. It is an array only to improve readability within the
-template.
->>>>>>> 17d9a858
 
 The boot command is sent to the VM through the `VBoxManage` utility in as few
 invocations as possible. We send each character in groups of 25, with a default
