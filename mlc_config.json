{
   "ignorePatterns": [
    {
      "pattern": "^https://example.com"
    },
    {
      "pattern": "^https://ec2.custom.endpoint.com"
    },
    {
      "pattern": "^https://www.linode.com"
    },
    {
      "pattern": "^https://github.com/hashicorp/packer-plugin-scaffolding"
    },
    {
      "pattern": "^https://www.packer.io/docs/templates/hcl_templates/"
    },
    {
      "pattern": "^https://packer.io/docs/templates/hcl_templates/"
    },
    {
      "pattern": "^/docs/templates/hcl_templates/"
    },
    {
<<<<<<< HEAD
      "pattern": "^/docs/datasources"
    },
    {
      "pattern": "^/docs/extending/custom-datasources"
=======
      "pattern": "^/docs/templates/legacy_json_templates"
    },
    {
      "pattern": "^https://packer.io/docs/templates/legacy_json_templates"
>>>>>>> 056ac4a3
    }
  ],
  "replacementPatterns": [
    {
      "pattern": "^/",
      "replacement": "https://packer.io/"
    }
  ],
  "timeout": "20s",
  "retryOn429": true
}<|MERGE_RESOLUTION|>--- conflicted
+++ resolved
@@ -22,17 +22,16 @@
       "pattern": "^/docs/templates/hcl_templates/"
     },
     {
-<<<<<<< HEAD
       "pattern": "^/docs/datasources"
     },
     {
       "pattern": "^/docs/extending/custom-datasources"
-=======
+    },
+    {
       "pattern": "^/docs/templates/legacy_json_templates"
     },
     {
       "pattern": "^https://packer.io/docs/templates/legacy_json_templates"
->>>>>>> 056ac4a3
     }
   ],
   "replacementPatterns": [
