--- conflicted
+++ resolved
@@ -47,6 +47,7 @@
 	templates := map[string]*string{
 		"iam_instance_profile":    &c.IamInstanceProfile,
 		"instance_type":           &c.InstanceType,
+		"spot_price":              &c.SpotPrice,
 		"ssh_timeout":             &c.RawSSHTimeout,
 		"ssh_username":            &c.SSHUsername,
 		"ssh_private_key_file":    &c.SSHPrivateKeyFile,
@@ -114,32 +115,6 @@
 		}
 	}
 
-<<<<<<< HEAD
-=======
-	templates := map[string]*string{
-		"iam_instance_profile":    &c.IamInstanceProfile,
-		"instance_type":           &c.InstanceType,
-		"spot_price":              &c.SpotPrice,
-		"ssh_timeout":             &c.RawSSHTimeout,
-		"ssh_username":            &c.SSHUsername,
-		"ssh_private_key_file":    &c.SSHPrivateKeyFile,
-		"source_ami":              &c.SourceAmi,
-		"subnet_id":               &c.SubnetId,
-		"temporary_key_pair_name": &c.TemporaryKeyPairName,
-		"vpc_id":                  &c.VpcId,
-		"availability_zone":       &c.AvailabilityZone,
-	}
-
-	for n, ptr := range templates {
-		var err error
-		*ptr, err = t.Process(*ptr, nil)
-		if err != nil {
-			errs = append(
-				errs, fmt.Errorf("Error processing %s: %s", n, err))
-		}
-	}
-
->>>>>>> bf7b8199
 	sliceTemplates := map[string][]string{
 		"security_group_ids": c.SecurityGroupIds,
 	}
