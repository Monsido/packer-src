--- conflicted
+++ resolved
@@ -21,15 +21,10 @@
 	client *openapi.APIClient
 }
 
-<<<<<<< HEAD
-func (b *Builder) Prepare(raws ...interface{}) ([]string, []string, error) {
-	config, warnings, errs := NewConfig(raws...)
-=======
 func (b *Builder) ConfigSpec() hcldec.ObjectSpec { return b.config.FlatMapstructure().HCL2Spec() }
 
-func (b *Builder) Prepare(raws ...interface{}) ([]string, error) {
+func (b *Builder) Prepare(raws ...interface{}) ([]string, []string, error) {
 	warnings, errs := b.config.Prepare(raws...)
->>>>>>> 65cc5fe8
 	if errs != nil {
 		return nil, warnings, errs
 	}
