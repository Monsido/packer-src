--- conflicted
+++ resolved
@@ -10,7 +10,6 @@
 // FlatConfig is an auto-generated flat version of Config.
 // Where the contents of a field with a `mapstructure:,squash` tag are bubbled up.
 type FlatConfig struct {
-<<<<<<< HEAD
 	PackerBuildName           *string                      `mapstructure:"packer_build_name" cty:"packer_build_name"`
 	PackerBuilderType         *string                      `mapstructure:"packer_builder_type" cty:"packer_builder_type"`
 	PackerDebug               *bool                        `mapstructure:"packer_debug" cty:"packer_debug"`
@@ -61,6 +60,7 @@
 	SSHBastionAgentAuth       *bool                        `mapstructure:"ssh_bastion_agent_auth" cty:"ssh_bastion_agent_auth"`
 	SSHBastionUsername        *string                      `mapstructure:"ssh_bastion_username" cty:"ssh_bastion_username"`
 	SSHBastionPassword        *string                      `mapstructure:"ssh_bastion_password" cty:"ssh_bastion_password"`
+	SSHBastionInteractive     *bool                        `mapstructure:"ssh_bastion_interactive" cty:"ssh_bastion_interactive"`
 	SSHBastionPrivateKeyFile  *string                      `mapstructure:"ssh_bastion_private_key_file" cty:"ssh_bastion_private_key_file"`
 	SSHFileTransferMethod     *string                      `mapstructure:"ssh_file_transfer_method" cty:"ssh_file_transfer_method"`
 	SSHProxyHost              *string                      `mapstructure:"ssh_proxy_host" cty:"ssh_proxy_host"`
@@ -81,77 +81,6 @@
 	WinRMUseSSL               *bool                        `mapstructure:"winrm_use_ssl" cty:"winrm_use_ssl"`
 	WinRMInsecure             *bool                        `mapstructure:"winrm_insecure" cty:"winrm_insecure"`
 	WinRMUseNTLM              *bool                        `mapstructure:"winrm_use_ntlm" cty:"winrm_use_ntlm"`
-=======
-	PackerBuildName           *string                 `mapstructure:"packer_build_name" cty:"packer_build_name"`
-	PackerBuilderType         *string                 `mapstructure:"packer_builder_type" cty:"packer_builder_type"`
-	PackerDebug               *bool                   `mapstructure:"packer_debug" cty:"packer_debug"`
-	PackerForce               *bool                   `mapstructure:"packer_force" cty:"packer_force"`
-	PackerOnError             *string                 `mapstructure:"packer_on_error" cty:"packer_on_error"`
-	PackerUserVars            map[string]string       `mapstructure:"packer_user_variables" cty:"packer_user_variables"`
-	PackerSensitiveVars       []string                `mapstructure:"packer_sensitive_variables" cty:"packer_sensitive_variables"`
-	Endpoint                  *string                 `mapstructure:"triton_url" required:"false" cty:"triton_url"`
-	Account                   *string                 `mapstructure:"triton_account" required:"true" cty:"triton_account"`
-	Username                  *string                 `mapstructure:"triton_user" required:"false" cty:"triton_user"`
-	KeyID                     *string                 `mapstructure:"triton_key_id" required:"true" cty:"triton_key_id"`
-	KeyMaterial               *string                 `mapstructure:"triton_key_material" required:"false" cty:"triton_key_material"`
-	InsecureSkipTLSVerify     *bool                   `mapstructure:"insecure_skip_tls_verify" required:"false" cty:"insecure_skip_tls_verify"`
-	MachineName               *string                 `mapstructure:"source_machine_name" required:"false" cty:"source_machine_name"`
-	MachinePackage            *string                 `mapstructure:"source_machine_package" required:"true" cty:"source_machine_package"`
-	MachineImage              *string                 `mapstructure:"source_machine_image" required:"true" cty:"source_machine_image"`
-	MachineNetworks           []string                `mapstructure:"source_machine_networks" required:"false" cty:"source_machine_networks"`
-	MachineMetadata           map[string]string       `mapstructure:"source_machine_metadata" required:"false" cty:"source_machine_metadata"`
-	MachineTags               map[string]string       `mapstructure:"source_machine_tags" required:"false" cty:"source_machine_tags"`
-	MachineFirewallEnabled    *bool                   `mapstructure:"source_machine_firewall_enabled" required:"false" cty:"source_machine_firewall_enabled"`
-	MachineImageFilters       *FlatMachineImageFilter `mapstructure:"source_machine_image_filter" required:"false" cty:"source_machine_image_filter"`
-	ImageName                 *string                 `mapstructure:"image_name" required:"true" cty:"image_name"`
-	ImageVersion              *string                 `mapstructure:"image_version" required:"true" cty:"image_version"`
-	ImageDescription          *string                 `mapstructure:"image_description" required:"false" cty:"image_description"`
-	ImageHomepage             *string                 `mapstructure:"image_homepage" required:"false" cty:"image_homepage"`
-	ImageEULA                 *string                 `mapstructure:"image_eula_url" required:"false" cty:"image_eula_url"`
-	ImageACL                  []string                `mapstructure:"image_acls" required:"false" cty:"image_acls"`
-	ImageTags                 map[string]string       `mapstructure:"image_tags" required:"false" cty:"image_tags"`
-	Type                      *string                 `mapstructure:"communicator" cty:"communicator"`
-	PauseBeforeConnect        *string                 `mapstructure:"pause_before_connecting" cty:"pause_before_connecting"`
-	SSHHost                   *string                 `mapstructure:"ssh_host" cty:"ssh_host"`
-	SSHPort                   *int                    `mapstructure:"ssh_port" cty:"ssh_port"`
-	SSHUsername               *string                 `mapstructure:"ssh_username" cty:"ssh_username"`
-	SSHPassword               *string                 `mapstructure:"ssh_password" cty:"ssh_password"`
-	SSHKeyPairName            *string                 `mapstructure:"ssh_keypair_name" cty:"ssh_keypair_name"`
-	SSHTemporaryKeyPairName   *string                 `mapstructure:"temporary_key_pair_name" cty:"temporary_key_pair_name"`
-	SSHClearAuthorizedKeys    *bool                   `mapstructure:"ssh_clear_authorized_keys" cty:"ssh_clear_authorized_keys"`
-	SSHPrivateKeyFile         *string                 `mapstructure:"ssh_private_key_file" cty:"ssh_private_key_file"`
-	SSHPty                    *bool                   `mapstructure:"ssh_pty" cty:"ssh_pty"`
-	SSHTimeout                *string                 `mapstructure:"ssh_timeout" cty:"ssh_timeout"`
-	SSHAgentAuth              *bool                   `mapstructure:"ssh_agent_auth" cty:"ssh_agent_auth"`
-	SSHDisableAgentForwarding *bool                   `mapstructure:"ssh_disable_agent_forwarding" cty:"ssh_disable_agent_forwarding"`
-	SSHHandshakeAttempts      *int                    `mapstructure:"ssh_handshake_attempts" cty:"ssh_handshake_attempts"`
-	SSHBastionHost            *string                 `mapstructure:"ssh_bastion_host" cty:"ssh_bastion_host"`
-	SSHBastionPort            *int                    `mapstructure:"ssh_bastion_port" cty:"ssh_bastion_port"`
-	SSHBastionAgentAuth       *bool                   `mapstructure:"ssh_bastion_agent_auth" cty:"ssh_bastion_agent_auth"`
-	SSHBastionUsername        *string                 `mapstructure:"ssh_bastion_username" cty:"ssh_bastion_username"`
-	SSHBastionPassword        *string                 `mapstructure:"ssh_bastion_password" cty:"ssh_bastion_password"`
-	SSHBastionInteractive     *bool                   `mapstructure:"ssh_bastion_interactive" cty:"ssh_bastion_interactive"`
-	SSHBastionPrivateKeyFile  *string                 `mapstructure:"ssh_bastion_private_key_file" cty:"ssh_bastion_private_key_file"`
-	SSHFileTransferMethod     *string                 `mapstructure:"ssh_file_transfer_method" cty:"ssh_file_transfer_method"`
-	SSHProxyHost              *string                 `mapstructure:"ssh_proxy_host" cty:"ssh_proxy_host"`
-	SSHProxyPort              *int                    `mapstructure:"ssh_proxy_port" cty:"ssh_proxy_port"`
-	SSHProxyUsername          *string                 `mapstructure:"ssh_proxy_username" cty:"ssh_proxy_username"`
-	SSHProxyPassword          *string                 `mapstructure:"ssh_proxy_password" cty:"ssh_proxy_password"`
-	SSHKeepAliveInterval      *string                 `mapstructure:"ssh_keep_alive_interval" cty:"ssh_keep_alive_interval"`
-	SSHReadWriteTimeout       *string                 `mapstructure:"ssh_read_write_timeout" cty:"ssh_read_write_timeout"`
-	SSHRemoteTunnels          []string                `mapstructure:"ssh_remote_tunnels" cty:"ssh_remote_tunnels"`
-	SSHLocalTunnels           []string                `mapstructure:"ssh_local_tunnels" cty:"ssh_local_tunnels"`
-	SSHPublicKey              []byte                  `mapstructure:"ssh_public_key" cty:"ssh_public_key"`
-	SSHPrivateKey             []byte                  `mapstructure:"ssh_private_key" cty:"ssh_private_key"`
-	WinRMUser                 *string                 `mapstructure:"winrm_username" cty:"winrm_username"`
-	WinRMPassword             *string                 `mapstructure:"winrm_password" cty:"winrm_password"`
-	WinRMHost                 *string                 `mapstructure:"winrm_host" cty:"winrm_host"`
-	WinRMPort                 *int                    `mapstructure:"winrm_port" cty:"winrm_port"`
-	WinRMTimeout              *string                 `mapstructure:"winrm_timeout" cty:"winrm_timeout"`
-	WinRMUseSSL               *bool                   `mapstructure:"winrm_use_ssl" cty:"winrm_use_ssl"`
-	WinRMInsecure             *bool                   `mapstructure:"winrm_insecure" cty:"winrm_insecure"`
-	WinRMUseNTLM              *bool                   `mapstructure:"winrm_use_ntlm" cty:"winrm_use_ntlm"`
->>>>>>> 0d454f19
 }
 
 // FlatMapstructure returns a new FlatConfig.
