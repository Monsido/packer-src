package fix

// A Fixer is something that can perform a fix operation on a template.
type Fixer interface {
	// DeprecatedOptions returns the name(s) of the option(s) being replaced in
	// this fixer. It is used to generate a list of deprecated options that the
	// template parser checks against to warn users that they need to call
	// `packer fix` against their templates after upgrading.
	DeprecatedOptions() []string

	// Fix takes a raw map structure input, potentially transforms it
	// in some way, and returns the new, transformed structure. The
	// Fix method is allowed to mutate the input.
	Fix(input map[string]interface{}) (map[string]interface{}, error)

	// Synopsis returns a string description of what the fixer actually
	// does.
	Synopsis() string
}

// Fixers is the map of all available fixers, by name.
var Fixers map[string]Fixer

// FixerOrder is the default order the fixers should be run.
var FixerOrder []string

func init() {
	Fixers = map[string]Fixer{
		"iso-md5":                    new(FixerISOMD5),
		"createtime":                 new(FixerCreateTime),
		"pp-vagrant-override":        new(FixerVagrantPPOverride),
		"virtualbox-gaattach":        new(FixerVirtualBoxGAAttach),
		"virtualbox-rename":          new(FixerVirtualBoxRename),
		"vmware-rename":              new(FixerVMwareRename),
		"parallels-headless":         new(FixerParallelsHeadless),
		"parallels-deprecations":     new(FixerParallelsDeprecations),
		"sshkeypath":                 new(FixerSSHKeyPath),
		"sshdisableagent":            new(FixerSSHDisableAgent),
		"scaleway-access-key":        new(FixerScalewayAccessKey),
		"manifest-filename":          new(FixerManifestFilename),
		"amazon-shutdown_behavior":   new(FixerAmazonShutdownBehavior),
		"amazon-enhanced-networking": new(FixerAmazonEnhancedNetworking),
		"amazon-private-ip":          new(FixerAmazonPrivateIP),
		"amazon-temp-sec-cidrs":      new(FixerAmazonTemporarySecurityCIDRs),
		"docker-email":               new(FixerDockerEmail),
		"powershell-escapes":         new(FixerPowerShellEscapes),
		"hyperv-deprecations":        new(FixerHypervDeprecations),
		"hyperv-vmxc-typo":           new(FixerHypervVmxcTypo),
		"hyperv-cpu-and-ram":         new(FizerHypervCPUandRAM),
		"vmware-compaction":          new(FixerVMwareCompaction),
		"clean-image-name":           new(FixerCleanImageName),
		"spot-price-auto-product":    new(FixerAmazonSpotPriceProductDeprecation),
		"qemu-disk-size":             new(FixerQEMUDiskSize),
		"galaxy-command":             new(FixerGalaxyCommand),
		"comm-config":                new(FixerCommConfig),
		"ssh-wait-timeout":           new(FixerSSHTimout),
		"docker-tag-tags":            new(FixerDockerTagtoTags),
		"vsphere-iso-net-disk":       new(FixerVSphereNetworkDisk),
		"iso-checksum-type-and-url":  new(FixerISOChecksumTypeAndURL),
		"qemu-host-port":             new(FixerQEMUHostPort),
<<<<<<< HEAD
		"proxmox-type":               new(FixerProxmoxType),
=======
		"azure-exclude_from_latest":  new(FixerAzureExcludeFromLatest),
>>>>>>> 01ed3987
	}

	FixerOrder = []string{
		"iso-md5",
		"createtime",
		"virtualbox-gaattach",
		"pp-vagrant-override",
		"virtualbox-rename",
		"vmware-rename",
		"parallels-headless",
		"parallels-deprecations",
		"sshkeypath",
		"sshdisableagent",
		"scaleway-access-key",
		"manifest-filename",
		"amazon-shutdown_behavior",
		"amazon-enhanced-networking",
		"amazon-private-ip",
		"amazon-temp-sec-cidrs",
		"docker-email",
		"docker-tag-tags",
		"powershell-escapes",
		"vmware-compaction",
		"hyperv-deprecations",
		"hyperv-vmxc-typo",
		"hyperv-cpu-and-ram",
		"clean-image-name",
		"spot-price-auto-product",
		"qemu-disk-size",
		"galaxy-command",
		"comm-config",
		"ssh-wait-timeout",
		"vsphere-iso-net-disk",
		"iso-checksum-type-and-url",
		"qemu-host-port",
<<<<<<< HEAD
		"proxmox-type",
=======
		"azure-exclude_from_latest",
>>>>>>> 01ed3987
	}
}<|MERGE_RESOLUTION|>--- conflicted
+++ resolved
@@ -58,11 +58,8 @@
 		"vsphere-iso-net-disk":       new(FixerVSphereNetworkDisk),
 		"iso-checksum-type-and-url":  new(FixerISOChecksumTypeAndURL),
 		"qemu-host-port":             new(FixerQEMUHostPort),
-<<<<<<< HEAD
+		"azure-exclude_from_latest":  new(FixerAzureExcludeFromLatest),
 		"proxmox-type":               new(FixerProxmoxType),
-=======
-		"azure-exclude_from_latest":  new(FixerAzureExcludeFromLatest),
->>>>>>> 01ed3987
 	}
 
 	FixerOrder = []string{
@@ -98,10 +95,7 @@
 		"vsphere-iso-net-disk",
 		"iso-checksum-type-and-url",
 		"qemu-host-port",
-<<<<<<< HEAD
+		"azure-exclude_from_latest",
 		"proxmox-type",
-=======
-		"azure-exclude_from_latest",
->>>>>>> 01ed3987
 	}
 }